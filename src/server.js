--- conflicted
+++ resolved
@@ -14,52 +14,48 @@
 const app = express();
 
 // Enhanced CORS setup for web application compatibility
-app.use(cors({
-    origin: ['http://localhost:3000', 'https://skatehive.app', 'https://www.skatehive.app', '*'],
-    methods: ['GET', 'POST', 'OPTIONS'],
-    allowedHeaders: ['Content-Type', 'Authorization', 'Accept'],
-    credentials: false
-}));
+// --- CORS configuration ---
+// Allow requests from any origin
 
 // Additional CORS headers for maximum compatibility
 app.use((req, res, next) => {
-    res.setHeader('Access-Control-Allow-Origin', '*');
-    res.setHeader('Access-Control-Allow-Methods', 'GET,POST,OPTIONS,PUT,DELETE');
-    res.setHeader('Access-Control-Allow-Headers', 'Content-Type,Authorization,Accept,X-Requested-With');
-    res.setHeader('Access-Control-Max-Age', '86400'); // 24 hours
-    if (req.method === 'OPTIONS') {
-        return res.sendStatus(204);
-    }
-    next();
+  res.setHeader('Access-Control-Allow-Origin', '*');
+  res.setHeader('Access-Control-Allow-Methods', 'GET,POST,OPTIONS,PUT,DELETE');
+  res.setHeader('Access-Control-Allow-Headers', 'Content-Type,Authorization,Accept,X-Requested-With');
+  res.setHeader('Access-Control-Max-Age', '86400'); // 24 hours
+  if (req.method === 'OPTIONS') {
+    return res.sendStatus(204);
+  }
+  next();
 });
 
 // Enhanced logging middleware for debugging
 app.use((req, res, next) => {
-    const startTime = Date.now();
-    const clientIP = req.ip || req.connection.remoteAddress || req.headers['x-forwarded-for'] || 'unknown';
-    const userAgent = req.get('User-Agent') || 'unknown';
-    const origin = req.get('Origin') || req.get('Referer') || 'direct';
-
-    console.log(`🌐 [${new Date().toISOString()}] ${req.method} ${req.path} - Client: ${clientIP} - Origin: ${origin}`);
-
-    // Log request details for transcode operations
+  const startTime = Date.now();
+  const clientIP = req.ip || req.connection.remoteAddress || req.headers['x-forwarded-for'] || 'unknown';
+  const userAgent = req.get('User-Agent') || 'unknown';
+  const origin = req.get('Origin') || req.get('Referer') || 'direct';
+
+  console.log(`🌐 [${new Date().toISOString()}] ${req.method} ${req.path} - Client: ${clientIP} - Origin: ${origin}`);
+
+  // Log request details for transcode operations
+  if (req.path === '/transcode') {
+    console.log(`📊 TRANSCODE REQUEST START:`);
+    console.log(`   📍 Client IP: ${clientIP}`);
+    console.log(`   🌍 Origin: ${origin}`);
+    console.log(`   🖥️  User Agent: ${userAgent.substring(0, 100)}`);
+    console.log(`   ⏰ Start Time: ${new Date().toISOString()}`);
+  }
+
+  // Track response time
+  res.on('finish', () => {
+    const duration = Date.now() - startTime;
     if (req.path === '/transcode') {
-        console.log(`📊 TRANSCODE REQUEST START:`);
-        console.log(`   📍 Client IP: ${clientIP}`);
-        console.log(`   🌍 Origin: ${origin}`);
-        console.log(`   🖥️  User Agent: ${userAgent.substring(0, 100)}`);
-        console.log(`   ⏰ Start Time: ${new Date().toISOString()}`);
+      console.log(`✅ TRANSCODE REQUEST COMPLETE - ${res.statusCode} - ${duration}ms`);
     }
-
-    // Track response time
-    res.on('finish', () => {
-        const duration = Date.now() - startTime;
-        if (req.path === '/transcode') {
-            console.log(`✅ TRANSCODE REQUEST COMPLETE - ${res.statusCode} - ${duration}ms`);
-        }
-    });
-
-    next();
+  });
+
+  next();
 });
 
 const PORT = process.env.PORT || 8080;
@@ -67,20 +63,13 @@
 const PINATA_GATEWAY = process.env.PINATA_GATEWAY || 'https://gateway.pinata.cloud/ipfs';
 
 if (!PINATA_JWT) {
-    console.warn('⚠️  PINATA_JWT is not set. Set it in your environment before starting.');
+  console.warn('⚠️  PINATA_JWT is not set. Set it in your environment before starting.');
 }
 
-// --- CORS configuration ---
-// Allow requests from any origin
-const corsOptions = {
-  origin: true,
-  methods: ['GET', 'POST'],
-  allowedHeaders: ['Content-Type', 'Authorization'],
-  credentials: true
-};
-
-app.use(cors(corsOptions));
-
+// Morgan logging for HTTP requests
+app.use(morgan('combined'));
+
+// Morgan logging for HTTP requests
 app.use(morgan('combined'));
 app.get('/', (_req, res) => res.send('🎬 Video Worker - Ready for transcoding!'));
 app.head('/', (_req, res) => res.sendStatus(200));
@@ -88,180 +77,71 @@
 
 // Configure multer to write incoming file to the OS temp dir
 const upload = multer({
-    storage: multer.diskStorage({
-        destination: (_req, _file, cb) => cb(null, os.tmpdir()),
-        filename: (_req, file, cb) => cb(null, `${Date.now()}-${file.originalname}`)
-    }),
-    limits: {
-        fileSize: (process.env.MAX_UPLOAD_MB ? parseInt(process.env.MAX_UPLOAD_MB, 10) : 512) * 1024 * 1024 // default 512MB
-    }
+  storage: multer.diskStorage({
+    destination: (_req, _file, cb) => cb(null, os.tmpdir()),
+    filename: (_req, file, cb) => cb(null, `${Date.now()}-${file.originalname}`)
+  }),
+  limits: {
+    fileSize: (process.env.MAX_UPLOAD_MB ? parseInt(process.env.MAX_UPLOAD_MB, 10) : 512) * 1024 * 1024 // default 512MB
+  }
 });
 
 function runFfmpeg(args, requestId = 'unknown') {
-    return new Promise((resolve, reject) => {
-        console.log(`🎬 [FFMPEG-START] ID: ${requestId} | Command: ffmpeg ${args.join(' ')}`);
-        const startTime = Date.now();
-        const proc = spawn('ffmpeg', args, { stdio: ['ignore', 'pipe', 'pipe'] });
-        let stderr = '';
-
-        proc.stderr.on('data', (d) => {
-            stderr += d.toString();
-            // Log progress if available
-            const progressMatch = d.toString().match(/time=(\d{2}:\d{2}:\d{2}\.\d{2})/);
-            if (progressMatch) {
-                console.log(`⏳ [FFMPEG-PROGRESS] ID: ${requestId} | Time: ${progressMatch[1]}`);
-            }
-        });
-
-        proc.on('close', (code) => {
-            const duration = Date.now() - startTime;
-            if (code === 0) {
-                console.log(`✅ [FFMPEG-SUCCESS] ID: ${requestId} | Duration: ${duration}ms`);
-                resolve({ ok: true });
-            } else {
-                console.error(`❌ [FFMPEG-ERROR] ID: ${requestId} | Code: ${code} | Duration: ${duration}ms | Error: ${stderr.slice(-400)}`);
-                reject(new Error(`ffmpeg exited with ${code}: ${stderr.slice(-4000)}`));
-            }
-        });
-    });
+  return new Promise((resolve, reject) => {
+    console.log(`🎬 [FFMPEG-START] ID: ${requestId} | Command: ffmpeg ${args.join(' ')}`);
+    const startTime = Date.now();
+    const proc = spawn('ffmpeg', args, { stdio: ['ignore', 'pipe', 'pipe'] });
+    let stderr = '';
+
+    proc.stderr.on('data', (d) => {
+      stderr += d.toString();
+      // Log progress if available
+      const progressMatch = d.toString().match(/time=(\d{2}:\d{2}:\d{2}\.\d{2})/);
+      if (progressMatch) {
+        console.log(`⏳ [FFMPEG-PROGRESS] ID: ${requestId} | Time: ${progressMatch[1]}`);
+      }
+    });
+
+    proc.on('close', (code) => {
+      const duration = Date.now() - startTime;
+      if (code === 0) {
+        console.log(`✅ [FFMPEG-SUCCESS] ID: ${requestId} | Duration: ${duration}ms`);
+        resolve({ ok: true });
+      } else {
+        console.error(`❌ [FFMPEG-ERROR] ID: ${requestId} | Code: ${code} | Duration: ${duration}ms | Error: ${stderr.slice(-400)}`);
+        reject(new Error(`ffmpeg exited with ${code}: ${stderr.slice(-4000)}`));
+      }
+    });
+  });
 }
 
 // POST /transcode  (multipart form fields: video [required], creator [optional], thumbnail [optional])
 app.post('/transcode', upload.single('video'), async (req, res) => {
-<<<<<<< HEAD
-    const requestId = uuidv4().substring(0, 8); // Short ID for logging
-    const startTime = Date.now();
-    const clientIP = req.ip || req.connection.remoteAddress || 'unknown';
-    const userAgent = req.get('User-Agent') || 'unknown';
-    const origin = req.get('Origin') || req.get('Referer') || 'direct';
-
-    console.log(`\n🚀 [TRANSCODE-START] ID: ${requestId}`);
-    console.log(`   📁 File: ${req.file?.originalname || 'unknown'} (${req.file?.size || 0} bytes)`);
-    console.log(`   👤 Creator: ${req.body?.creator || 'anonymous'}`);
-    console.log(`   📍 Client: ${clientIP}`);
-    console.log(`   🌍 Origin: ${origin}`);
-    console.log(`   🖥️  User Agent: ${userAgent.substring(0, 50)}...`);
-
-    if (!req.file) {
-        console.log(`❌ [TRANSCODE-ERROR] ID: ${requestId} | No file uploaded`);
-        return res.status(400).json({ error: 'No file uploaded. Send multipart/form-data with field "video".' });
-    }
-
-    const inputPath = req.file.path;
-    const outName = `${uuidv4()}.mp4`;
-    const outputPath = path.join(os.tmpdir(), outName);
-
-    try {
-        console.log(`🔄 [TRANSCODE-PROCESSING] ID: ${requestId} | Input: ${inputPath} | Output: ${outputPath}`);
-
-        // Transcode to a broadly compatible H.264/AAC MP4
-        const ffArgs = [
-            '-y',
-            '-i', inputPath,
-            '-c:v', 'libx264',
-            '-preset', process.env.X264_PRESET || 'veryfast',
-            '-crf', process.env.X264_CRF || '22',
-            '-c:a', 'aac',
-            '-b:a', process.env.AAC_BITRATE || '128k',
-            '-movflags', '+faststart',
-            outputPath
-        ];
-
-        await runFfmpeg(ffArgs, requestId);
-
-        // Upload to Pinata
-        if (!PINATA_JWT) {
-            throw new Error('PINATA_JWT not configured on server');
-        }
-
-        console.log(`☁️ [IPFS-UPLOAD-START] ID: ${requestId} | File: ${outName}`);
-
-        // Read optional text fields from the multipart form
-        const creator = (req.body?.creator ?? '').toString().trim().slice(0, 64) || 'anonymous';
-        const thumbnailRaw = (req.body?.thumbnail ?? req.body?.thumbnailUrl ?? '').toString().trim();
-        const thumbnail = thumbnailRaw ? thumbnailRaw.slice(0, 2048) : '';
-
-        const form = new FormData();
-        form.append('file', fs.createReadStream(outputPath), { filename: outName, contentType: 'video/mp4' });
-
-        // Pinata metadata with optional keyvalues
-        const metadata = {
-            name: `transcoded-${new Date().toISOString()}.mp4`,
-            keyvalues: {
-                creator,
-                requestId,
-                clientIP: clientIP.substring(0, 20), // truncated for privacy
-                ...(thumbnail ? { thumbnail } : {})
-            }
-        };
-        form.append('pinataMetadata', JSON.stringify(metadata));
-
-        const options = { cidVersion: 1 };
-        form.append('pinataOptions', JSON.stringify(options));
-
-        const resp = await axios.post(
-            'https://api.pinata.cloud/pinning/pinFileToIPFS',
-            form,
-            {
-                headers: {
-                    ...form.getHeaders(),
-                    Authorization: `Bearer ${PINATA_JWT}`
-                },
-                maxContentLength: Infinity,
-                maxBodyLength: Infinity,
-            }
-        );
-
-        const { IpfsHash: cid } = resp.data;
-        const gatewayUrl = `${PINATA_GATEWAY.replace(/\/+$/, '')}/${cid}`;
-        const totalDuration = Date.now() - startTime;
-
-        console.log(`🎉 [TRANSCODE-SUCCESS] ID: ${requestId}`);
-        console.log(`   📦 CID: ${cid}`);
-        console.log(`   🌐 Gateway: ${gatewayUrl}`);
-        console.log(`   ⏱️  Total Duration: ${totalDuration}ms`);
-        console.log(`   👤 Creator: ${creator}`);
-        console.log(`   📍 Client: ${clientIP}`);
-
-        res.status(200).json({
-            cid,
-            gatewayUrl,
-            requestId,
-            duration: totalDuration,
-            creator,
-            timestamp: new Date().toISOString()
-        });
-
-    } catch (err) {
-        const totalDuration = Date.now() - startTime;
-        console.error(`💥 [TRANSCODE-FAILED] ID: ${requestId} | Duration: ${totalDuration}ms | Error: ${err.message}`);
-        console.error(`💥 [TRANSCODE-FAILED] ID: ${requestId} | Client: ${clientIP} | Origin: ${origin}`);
-        res.status(500).json({
-            error: err.message || 'Transcode failed',
-            requestId,
-            duration: totalDuration,
-            timestamp: new Date().toISOString()
-        });
-    } finally {
-        // Cleanup
-        try {
-            fs.unlinkSync(inputPath);
-            console.log(`🗑️ [CLEANUP] ID: ${requestId} | Removed input file: ${inputPath}`);
-        } catch { }
-        try {
-            fs.unlinkSync(outputPath);
-            console.log(`🗑️ [CLEANUP] ID: ${requestId} | Removed output file: ${outputPath}`);
-        } catch { }
-    }
-=======
+  const requestId = uuidv4().substring(0, 8); // Short ID for logging
+  const startTime = Date.now();
+  const clientIP = req.ip || req.connection.remoteAddress || 'unknown';
+  const userAgent = req.get('User-Agent') || 'unknown';
+  const origin = req.get('Origin') || req.get('Referer') || 'direct';
+
+  console.log(`\n🚀 [TRANSCODE-START] ID: ${requestId}`);
+  console.log(`   📁 File: ${req.file?.originalname || 'unknown'} (${req.file?.size || 0} bytes)`);
+  console.log(`   👤 Creator: ${req.body?.creator || 'anonymous'}`);
+  console.log(`   📍 Client: ${clientIP}`);
+  console.log(`   🌍 Origin: ${origin}`);
+  console.log(`   🖥️  User Agent: ${userAgent.substring(0, 50)}...`);
+
   if (!req.file) {
-    return res.status(400).json({ success: false, error: 'No file uploaded. Send multipart/form-data with field "video".' });
-  }
+    console.log(`❌ [TRANSCODE-ERROR] ID: ${requestId} | No file uploaded`);
+    return res.status(400).json({ error: 'No file uploaded. Send multipart/form-data with field "video".' });
+  }
+
   const inputPath = req.file.path;
   const outName = `${uuidv4()}.mp4`;
   const outputPath = path.join(os.tmpdir(), outName);
 
   try {
+    console.log(`🔄 [TRANSCODE-PROCESSING] ID: ${requestId} | Input: ${inputPath} | Output: ${outputPath}`);
+
     // Transcode to a broadly compatible H.264/AAC MP4
     const ffArgs = [
       '-y',
@@ -274,19 +154,19 @@
       '-movflags', '+faststart',
       outputPath
     ];
-    await runFfmpeg(ffArgs);
+
+    await runFfmpeg(ffArgs, requestId);
 
     // Upload to Pinata
     if (!PINATA_JWT) {
       throw new Error('PINATA_JWT not configured on server');
     }
 
-    // ---- NEW: read optional text fields from the same multipart form ----
-    // Accept "creator" and either "thumbnail" or "thumbnailUrl"
-    const creator =
-      (req.body?.creator ?? '').toString().trim().slice(0, 64) || 'anonymous';
-    const thumbnailRaw =
-      (req.body?.thumbnail ?? req.body?.thumbnailUrl ?? '').toString().trim();
+    console.log(`☁️ [IPFS-UPLOAD-START] ID: ${requestId} | File: ${outName}`);
+
+    // Read optional text fields from the multipart form
+    const creator = (req.body?.creator ?? '').toString().trim().slice(0, 64) || 'anonymous';
+    const thumbnailRaw = (req.body?.thumbnail ?? req.body?.thumbnailUrl ?? '').toString().trim();
     const thumbnail = thumbnailRaw ? thumbnailRaw.slice(0, 2048) : '';
 
     const form = new FormData();
@@ -296,8 +176,10 @@
     const metadata = {
       name: `transcoded-${new Date().toISOString()}.mp4`,
       keyvalues: {
-        creator, // always include (defaults to "anonymous")
-        ...(thumbnail ? { thumbnail } : {}) // include only if provided
+        creator,
+        requestId,
+        clientIP: clientIP.substring(0, 20), // truncated for privacy
+        ...(thumbnail ? { thumbnail } : {})
       }
     };
     form.append('pinataMetadata', JSON.stringify(metadata));
@@ -320,22 +202,50 @@
 
     const { IpfsHash: cid } = resp.data;
     const gatewayUrl = `${PINATA_GATEWAY.replace(/\/+$/, '')}/${cid}`;
-    res.status(200).json({ success: true, data: { cid, gatewayUrl } });
+    const totalDuration = Date.now() - startTime;
+
+    console.log(`🎉 [TRANSCODE-SUCCESS] ID: ${requestId}`);
+    console.log(`   📦 CID: ${cid}`);
+    console.log(`   🌐 Gateway: ${gatewayUrl}`);
+    console.log(`   ⏱️  Total Duration: ${totalDuration}ms`);
+    console.log(`   👤 Creator: ${creator}`);
+    console.log(`   📍 Client: ${clientIP}`);
+
+    res.status(200).json({
+      cid,
+      gatewayUrl,
+      requestId,
+      duration: totalDuration,
+      creator,
+      timestamp: new Date().toISOString()
+    });
 
   } catch (err) {
-    console.error(err);
-    res.status(500).json({ success: false, error: err.message || 'Transcode failed' });
+    const totalDuration = Date.now() - startTime;
+    console.error(`💥 [TRANSCODE-FAILED] ID: ${requestId} | Duration: ${totalDuration}ms | Error: ${err.message}`);
+    console.error(`💥 [TRANSCODE-FAILED] ID: ${requestId} | Client: ${clientIP} | Origin: ${origin}`);
+    res.status(500).json({
+      error: err.message || 'Transcode failed',
+      requestId,
+      duration: totalDuration,
+      timestamp: new Date().toISOString()
+    });
   } finally {
     // Cleanup
-    try { fs.unlinkSync(inputPath); } catch {}
-    try { fs.unlinkSync(outputPath); } catch {}
-  }
->>>>>>> 22b95428
+    try {
+      fs.unlinkSync(inputPath);
+      console.log(`🗑️ [CLEANUP] ID: ${requestId} | Removed input file: ${inputPath}`);
+    } catch { }
+    try {
+      fs.unlinkSync(outputPath);
+      console.log(`🗑️ [CLEANUP] ID: ${requestId} | Removed output file: ${outputPath}`);
+    } catch { }
+  }
 });
 
 app.listen(PORT, () => {
-    console.log(`🎬 Video worker listening on :${PORT}`);
-    console.log(`🔗 Health check: http://localhost:${PORT}/healthz`);
-    console.log(`🎯 Transcode endpoint: http://localhost:${PORT}/transcode`);
-    console.log(`📊 Dashboard monitoring enabled with rich logging`);
+  console.log(`🎬 Video worker listening on :${PORT}`);
+  console.log(`🔗 Health check: http://localhost:${PORT}/healthz`);
+  console.log(`🎯 Transcode endpoint: http://localhost:${PORT}/transcode`);
+  console.log(`📊 Dashboard monitoring enabled with rich logging`);
 });